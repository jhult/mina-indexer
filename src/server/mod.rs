use crate::{
    block::{
        parser::BlockParser, precomputed::PrecomputedBlock, receiver::BlockReceiver,
<<<<<<< HEAD
        BlockHash, store::BlockStore,
=======
        store::BlockStore, BlockHash, BlockWithoutHeight,
>>>>>>> 878d2d0d
    },
    state::{
        ledger::{self, genesis::GenesisRoot, public_key::PublicKey, Ledger},
        summary::{SummaryShort, SummaryVerbose},
        IndexerMode, IndexerState,
    },
    store::IndexerStore,
    CANONICAL_UPDATE_THRESHOLD, MAINNET_GENESIS_HASH, MAINNET_TRANSITION_FRONTIER_K,
    PRUNE_INTERVAL_DEFAULT, SOCKET_NAME,
};
use clap::Parser;
use futures::io::{AsyncBufReadExt, AsyncWriteExt, BufReader};
use interprocess::local_socket::tokio::{LocalSocketListener, LocalSocketStream};
use log::trace;
use std::{path::PathBuf, process};
use tokio::fs::{self, create_dir_all, metadata};
use tracing::{debug, error, info, instrument, level_filters::LevelFilter};
use tracing_subscriber::prelude::*;
use uuid::Uuid;

#[derive(Parser, Debug, Clone)]
#[command(author, version, about, long_about = None)]
pub struct ServerArgs {
    /// Path to the root ledger (if non-genesis, set --non-genesis-ledger and --root-hash)
    #[arg(short, long)]
    ledger: PathBuf,
    /// Use a non-genesis ledger
    #[arg(short, long, default_value_t = false)]
    non_genesis_ledger: bool,
    /// Hash of the base ledger
    #[arg(
        long,
        default_value = MAINNET_GENESIS_HASH
    )]
    root_hash: String,
    /// Path to startup blocks directory
    #[arg(short, long, default_value = concat!(env!("HOME"), "/.mina-indexer/startup-blocks"))]
    startup_dir: PathBuf,
    /// Path to directory to watch for new blocks
    #[arg(short, long, default_value = concat!(env!("HOME"), "/.mina-indexer/watch-blocks"))]
    watch_dir: PathBuf,
    /// Path to directory for rocksdb
    #[arg(short, long, default_value = concat!(env!("HOME"), "/.mina-indexer/database"))]
    database_dir: PathBuf,
    /// Path to directory for logs
    #[arg(long, default_value = concat!(env!("HOME"), "/.mina-indexer/logs"))]
    log_dir: PathBuf,
    /// Only store canonical blocks in the db
    #[arg(short, long, default_value_t = false)]
    keep_non_canonical_blocks: bool,
    /// Max file log level
    #[arg(long, default_value_t = LevelFilter::DEBUG)]
    log_level: LevelFilter,
    /// Max stdout log level
    #[arg(long, default_value_t = LevelFilter::INFO)]
    log_level_stdout: LevelFilter,
    /// Ignore restoring indexer state from an existing db on the path provided by database_dir
    #[arg(short, long, default_value_t = false)]
    ignore_db: bool,
    /// Interval for pruning the root branch
    #[arg(short, long, default_value_t = PRUNE_INTERVAL_DEFAULT)]
    prune_interval: u32,
    /// Threshold for updating the canonical tip/ledger
    #[arg(short, long, default_value_t = CANONICAL_UPDATE_THRESHOLD)]
    canonical_update_threshold: u32,
}

pub struct IndexerConfiguration {
    ledger: GenesisRoot,
    non_genesis_ledger: bool,
    root_hash: BlockHash,
    startup_dir: PathBuf,
    watch_dir: PathBuf,
    database_dir: PathBuf,
    keep_noncanonical_blocks: bool,
    log_file: PathBuf,
    log_level: LevelFilter,
    log_level_stdout: LevelFilter,
    ignore_db: bool,
    prune_interval: u32,
    canonical_update_threshold: u32,
}

#[instrument(skip_all)]
pub async fn handle_command_line_arguments(
    args: ServerArgs,
) -> anyhow::Result<IndexerConfiguration> {
    trace!("Parsing server args");

    let non_genesis_ledger = args.non_genesis_ledger;
    let root_hash = BlockHash(args.root_hash.to_string());
    let startup_dir = args.startup_dir;
    let watch_dir = args.watch_dir;
    let database_dir = args.database_dir;
    let keep_noncanonical_blocks = args.keep_non_canonical_blocks;
    let log_dir = args.log_dir;
    let log_level = args.log_level;
    let log_level_stdout = args.log_level_stdout;
    let ignore_db = args.ignore_db;
    let prune_interval = args.prune_interval;
    let canonical_update_threshold = args.canonical_update_threshold;

    assert!(
        // bad things happen if this condition fails
        canonical_update_threshold < MAINNET_TRANSITION_FRONTIER_K,
        "canonical update threshold must be strictly less than the transition frontier length!"
    );

    create_dir_if_non_existent(watch_dir.to_str().unwrap()).await;
    create_dir_if_non_existent(log_dir.to_str().unwrap()).await;

    info!("Parsing genesis ledger file at {}", args.ledger.display());

    match ledger::genesis::parse_file(&args.ledger).await {
        Err(err) => {
            error!(
                reason = "Unable to parse genesis ledger",
                error = err.to_string(),
                path = &args.ledger.display().to_string()
            );
            process::exit(100)
        }
        Ok(ledger) => {
            info!("Genesis ledger parsed successfully!");

            let mut log_number = 0;
            let mut log_fname = format!("{}/mina-indexer-{}.log", log_dir.display(), log_number);

            while tokio::fs::metadata(&log_fname).await.is_ok() {
                log_number += 1;
                log_fname = format!("{}/mina-indexer-{}.log", log_dir.display(), log_number);
            }

            Ok(IndexerConfiguration {
                ledger,
                non_genesis_ledger,
                root_hash,
                startup_dir,
                watch_dir,
                database_dir,
                keep_noncanonical_blocks,
                log_file: PathBuf::from(&log_fname),
                log_level,
                log_level_stdout,
                ignore_db,
                prune_interval,
                canonical_update_threshold,
            })
        }
    }
}

#[instrument(skip_all)]
pub async fn run(args: ServerArgs) -> Result<(), anyhow::Error> {
    debug!("Checking that a server instance isn't already running");
    LocalSocketStream::connect(SOCKET_NAME)
        .await
        .expect_err("Server is already running... Exiting.");

    info!("Starting mina-indexer server");
    let IndexerConfiguration {
        ledger,
        non_genesis_ledger,
        root_hash,
        startup_dir,
        watch_dir,
        database_dir,
        keep_noncanonical_blocks,
        log_file,
        log_level,
        log_level_stdout,
        ignore_db,
        prune_interval,
        canonical_update_threshold,
    } = handle_command_line_arguments(args).await?;

    // setup tracing
    if let Some(parent) = log_file.parent() {
        create_dir_if_non_existent(parent.to_str().unwrap()).await;
    }

    let log_file = std::fs::File::create(log_file)?;
    let file_layer = tracing_subscriber::fmt::layer().with_writer(log_file);

    let stdout_layer = tracing_subscriber::fmt::layer();
    tracing_subscriber::registry()
        .with(stdout_layer.with_filter(log_level_stdout))
        .with(file_layer.with_filter(log_level))
        .init();

    let mode = if keep_noncanonical_blocks {
        IndexerMode::Full
    } else {
        IndexerMode::Light
    };
    let mut indexer_state = if ignore_db {
        info!(
            "Initializing indexer state from blocks in {}",
            startup_dir.display()
        );
        IndexerState::new(
            mode,
            root_hash.clone(),
            ledger.ledger,
            Some(&database_dir),
            MAINNET_TRANSITION_FRONTIER_K,
            prune_interval,
            canonical_update_threshold,
        )?
    } else {
        // if db exists in database_dir, use it's blocks to restore state before reading blocks from startup_dir (or maybe go right to watching)
        // if no db or it doesn't have blocks, use the startup_dir like usual
<<<<<<< HEAD
        let indexer_store = IndexerStore::new(&database_dir)?;
        IndexerState::restore_from_db(&indexer_store)?;
        todo!()
=======
        IndexerState::new_from_db(&database_dir)?;
        todo!("Restoring from db in {}", database_dir.display());
>>>>>>> 878d2d0d
    };

    let mut block_parser = BlockParser::new(&startup_dir)?;
    if ignore_db && !non_genesis_ledger {
        indexer_state
            .initialize_with_contiguous_canonical(&mut block_parser)
            .await?;
    } else {
        indexer_state
            .initialize_without_contiguous_canonical(&mut block_parser)
            .await?;
    }

    let mut block_receiver = BlockReceiver::new().await?;
    block_receiver.load_directory(&watch_dir).await?;
    info!("Block receiver set to watch {watch_dir:?}");

    let listener = LocalSocketListener::bind(SOCKET_NAME)?;
    info!("Local socket listener started");

    loop {
        tokio::select! {
            block_fut = block_receiver.recv() => {
                if let Some(block_result) = block_fut {
                    let precomputed_block = block_result?;
                    let block = BlockWithoutHeight::from_precomputed(&precomputed_block);
                    debug!("Receiving block {block:?}");

<<<<<<< HEAD
                    indexer_state.add_block(&precomputed_block, true)?;

                    info!("Added block with height: {}, state_hash: {:?}", &precomputed_block.state_hash, precomputed_block.blockchain_length.unwrap_or(0));
=======
                    indexer_state.add_block(&precomputed_block)?;
                    info!("Added {block:?}");
>>>>>>> 878d2d0d
                } else {
                    info!("Block receiver shutdown, system exit");
                    return Ok(())
                }
            }

            conn_fut = listener.accept() => {
                let conn = conn_fut?;
                info!("Receiving connection");
                let best_chain = indexer_state.root_branch.longest_chain();

                let primary_path = database_dir.clone();
                let mut secondary_path = primary_path.clone();
                secondary_path.push(Uuid::new_v4().to_string());

                debug!("Spawning secondary readonly RocksDB instance");
                let block_store_readonly = IndexerStore::new_read_only(&primary_path, &secondary_path)?;
                let summary = indexer_state.summary_verbose();
                let ledger = indexer_state.best_ledger()?.unwrap();

                // handle the connection
                tokio::spawn(async move {
                    debug!("Handling connection");
                    if let Err(e) = handle_conn(conn, block_store_readonly, best_chain, ledger, summary).await {
                        error!("Error handling connection: {e}");
                    }

                    debug!("Removing readonly instance at {}", secondary_path.display());
                    tokio::fs::remove_dir_all(&secondary_path).await.ok();
                });
            }
        }
    }
}

#[instrument(skip_all)]
async fn handle_conn(
    conn: LocalSocketStream,
    db: IndexerStore,
    best_chain: Vec<BlockHash>,
    ledger: Ledger,
    summary: SummaryVerbose,
) -> Result<(), anyhow::Error> {
    let (reader, mut writer) = conn.into_split();
    let mut reader = BufReader::new(reader);
    let mut buffer = Vec::with_capacity(128);
    let _read = reader.read_until(0, &mut buffer).await?;

    let mut buffers = buffer.split(|byte| *byte == 32);
    let command = buffers.next().unwrap();
    let command_string = String::from_utf8(command.to_vec())?;

    match command_string.as_str() {
        "account" => {
            let data_buffer = buffers.next().unwrap();
            let public_key = PublicKey::from_address(&String::from_utf8(
                data_buffer[..data_buffer.len() - 1].to_vec(),
            )?)?;
            info!("Received account command for {public_key:?}");
            debug!("Using ledger {ledger:?}");
            let account = ledger.accounts.get(&public_key);
            if let Some(account) = account {
                debug!("Writing account {account:?} to client");
                let bytes = bcs::to_bytes(account)?;
                writer.write_all(&bytes).await?;
            }
        }
        "best_chain" => {
            info!("Received best_chain command");
            let data_buffer = buffers.next().unwrap();
            let num = String::from_utf8(data_buffer[..data_buffer.len() - 1].to_vec())?
                .parse::<usize>()?;
            let best_chain: Vec<PrecomputedBlock> = best_chain[..best_chain.len() - 1]
                .iter()
                .take(num)
                .cloned()
                .map(|state_hash| db.get_block(&state_hash).unwrap().unwrap())
                .collect();
            let bytes = bcs::to_bytes(&best_chain)?;
            writer.write_all(&bytes).await?;
        }
        "best_ledger" => {
            info!("Received best_ledger command");
            let data_buffer = buffers.next().unwrap();
            let path = &String::from_utf8(data_buffer[..data_buffer.len() - 1].to_vec())?
                .parse::<PathBuf>()?;
            debug!("Writing ledger to {}", path.display());
            fs::write(path, format!("{ledger:?}")).await?;
            let bytes = bcs::to_bytes(&format!("Ledger written to {}", path.display()))?;
            writer.write_all(&bytes).await?;
        }
        "summary" => {
            info!("Received summary command");
            let data_buffer = buffers.next().unwrap();
            let verbose = String::from_utf8(data_buffer[..data_buffer.len() - 1].to_vec())?
                .parse::<bool>()?;
            if verbose {
                let bytes = bcs::to_bytes(&summary)?;
                writer.write_all(&bytes).await?;
            } else {
                let summary: SummaryShort = summary.into();
                let bytes = bcs::to_bytes(&summary)?;
                writer.write_all(&bytes).await?;
            }
        }
        bad_request => {
            let err_msg = format!("Malformed request: {bad_request}");
            error!("{err_msg}");
            return Err(anyhow::Error::msg(err_msg));
        }
    }

    Ok(())
}

async fn create_dir_if_non_existent(path: &str) {
    if metadata(path).await.is_err() {
        debug!("Creating directory {path}");
        create_dir_all(path).await.unwrap();
    }
}<|MERGE_RESOLUTION|>--- conflicted
+++ resolved
@@ -1,11 +1,7 @@
 use crate::{
     block::{
         parser::BlockParser, precomputed::PrecomputedBlock, receiver::BlockReceiver,
-<<<<<<< HEAD
-        BlockHash, store::BlockStore,
-=======
         store::BlockStore, BlockHash, BlockWithoutHeight,
->>>>>>> 878d2d0d
     },
     state::{
         ledger::{self, genesis::GenesisRoot, public_key::PublicKey, Ledger},
@@ -218,14 +214,8 @@
     } else {
         // if db exists in database_dir, use it's blocks to restore state before reading blocks from startup_dir (or maybe go right to watching)
         // if no db or it doesn't have blocks, use the startup_dir like usual
-<<<<<<< HEAD
-        let indexer_store = IndexerStore::new(&database_dir)?;
-        IndexerState::restore_from_db(&indexer_store)?;
-        todo!()
-=======
         IndexerState::new_from_db(&database_dir)?;
         todo!("Restoring from db in {}", database_dir.display());
->>>>>>> 878d2d0d
     };
 
     let mut block_parser = BlockParser::new(&startup_dir)?;
@@ -254,14 +244,8 @@
                     let block = BlockWithoutHeight::from_precomputed(&precomputed_block);
                     debug!("Receiving block {block:?}");
 
-<<<<<<< HEAD
-                    indexer_state.add_block(&precomputed_block, true)?;
-
-                    info!("Added block with height: {}, state_hash: {:?}", &precomputed_block.state_hash, precomputed_block.blockchain_length.unwrap_or(0));
-=======
                     indexer_state.add_block(&precomputed_block)?;
                     info!("Added {block:?}");
->>>>>>> 878d2d0d
                 } else {
                     info!("Block receiver shutdown, system exit");
                     return Ok(())
