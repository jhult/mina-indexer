--- conflicted
+++ resolved
@@ -50,8 +50,18 @@
 pub async fn parse_command_line_arguments() -> anyhow::Result<IndexerConfiguration> {
     event!(Level::INFO, "parsing ServerArgs");
     let args = ServerArgs::parse();
-<<<<<<< HEAD
-    event!(Level::INFO, "collecting IndexerConfiguration data");
+    let genesis_ledger = match ledger::genesis::parse_file(&args.genesis_ledger).await {
+        Ok(genesis_root) => Some(genesis_root.ledger),
+        Err(e) => {
+            eprintln!(
+                "Unable to parse genesis ledger at {}: {}! Exiting.",
+                args.genesis_ledger.display(),
+                e
+            );
+            process::exit(100)
+        }
+    };
+
     let root_hash = BlockHash(args.root_hash);
     let startup_dir = args.startup_dir;
     let watch_dir = args.watch_dir;
@@ -64,15 +74,6 @@
             event!(Level::ERROR, reason = "unable to parse GenesisLedger", 
                 error = err.to_string(), 
                 path = &args.genesis_ledger.display().to_string()
-=======
-    let genesis_ledger = match ledger::genesis::parse_file(&args.genesis_ledger).await {
-        Ok(genesis_root) => Some(genesis_root.ledger),
-        Err(e) => {
-            eprintln!(
-                "Unable to parse genesis ledger at {}: {}! Exiting.",
-                args.genesis_ledger.display(),
-                e
->>>>>>> 861a7aad
             );
             Err(err)
         },
