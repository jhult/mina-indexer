--- conflicted
+++ resolved
@@ -3,12 +3,8 @@
 };
 use crate::{
     block::{
-<<<<<<< HEAD
-        parser::BlockParser, precomputed::PrecomputedBlock, Block, BlockHash, store::BlockStore,
-=======
         parser::BlockParser, precomputed::PrecomputedBlock, store::BlockStore, Block, BlockHash,
         BlockWithoutHeight,
->>>>>>> 878d2d0d
     },
     state::{
         branch::Branch,
@@ -17,14 +13,6 @@
         },
     },
     store::IndexerStore,
-<<<<<<< HEAD
-    BLOCK_REPORTING_FREQ, PRUNE_INTERVAL_DEFAULT, MAINNET_TRANSITION_FRONTIER_K,
-};
-use id_tree::NodeId;
-use std::{path::Path, time::Instant, borrow::Borrow};
-use time::OffsetDateTime;
-use tracing::{debug, info, warn};
-=======
     BLOCK_REPORTING_FREQ_NUM, BLOCK_REPORTING_FREQ_SEC, CANONICAL_UPDATE_THRESHOLD,
     MAINNET_CANONICAL_THRESHOLD, MAINNET_TRANSITION_FRONTIER_K, PRUNE_INTERVAL_DEFAULT,
 };
@@ -38,7 +26,6 @@
 };
 use time::{OffsetDateTime, PrimitiveDateTime};
 use tracing::{debug, info};
->>>>>>> 878d2d0d
 
 pub mod branch;
 pub mod ledger;
@@ -249,7 +236,6 @@
         })
     }
 
-<<<<<<< HEAD
     pub fn restore_from_db(db: &IndexerStore) -> anyhow::Result<Self> {
         // TODO
         // find best tip block in db (according to Block::cmp)
@@ -281,11 +267,6 @@
             }
         }
         todo!()
-=======
-    /// Creates a new indexer state from a db instance
-    pub fn new_from_db(database_dir: &Path) -> anyhow::Result<Self> {
-        todo!("Restoring from db in {}", database_dir.display());
->>>>>>> 878d2d0d
     }
 
     /// Removes the lower portion of the root tree which is no longer needed
@@ -522,12 +503,8 @@
                 info!("Best tip:          {best_tip:?}");
                 info!("Canonical tip:     {canonical_tip:?}");
             }
-<<<<<<< HEAD
-            self.add_block(&block, true)?;
-=======
-
-            self.add_block(&block)?;
->>>>>>> 878d2d0d
+
+            self.add_block(&block, false)?;
             block_count += 1;
         }
 
@@ -551,13 +528,6 @@
     ) -> anyhow::Result<ExtensionType> {
         self.prune_root_branch();
 
-<<<<<<< HEAD
-        // check that the block doesn't already exist in the db
-        if check_if_block_in_db && self.block_exists(&precomputed_block.state_hash)? {
-            warn!(
-                "Block with state hash '{:?}' is already present in the block store",
-                &precomputed_block.state_hash
-=======
         if self.is_block_already_in_db(precomputed_block)? {
             debug!(
                 "Block with state hash {:?} is already present in the block store",
@@ -571,7 +541,6 @@
             debug!(
                 "Block with state hash {:?} has length {incoming_length} which is too low to add to the witness tree",
                 precomputed_block.state_hash,
->>>>>>> 878d2d0d
             );
             return Ok(ExtensionType::BlockNotAdded);
         }
@@ -609,31 +578,8 @@
         self.new_dangling(precomputed_block)
     }
 
-<<<<<<< HEAD
-    pub fn block_exists(&self, state_hash: &str) -> anyhow::Result<bool> {
-        if let Some(indexer_store) = self.indexer_store.as_ref() {
-            match indexer_store.get_block(&BlockHash(state_hash.to_string()))? {
-                None => Ok(false),
-                Some(block) => {
-                    warn!(
-                        "Attempted to add duplicate block! length: {}, state_hash: {:?}",
-                        block.blockchain_length.unwrap_or(0),
-                        block.state_hash
-                    );
-                    Ok(true)
-                }
-                Some(_block) => Ok(true),
-            }
-        } else {
-            Ok(false)
-        }
-    }
-
-    pub fn root_extension(
-=======
     /// Extends the root branch forward, potentially causing dangling branches to be merged into it
     fn root_extension(
->>>>>>> 878d2d0d
         &mut self,
         precomputed_block: &PrecomputedBlock,
     ) -> anyhow::Result<Option<ExtensionType>> {
