use std::{collections::HashMap, fmt::Error};

pub mod account;
pub mod coinbase;
pub mod command;
pub mod diff;

use account::Account;
use diff::LedgerDiff;
use mina_serialization_types::v1::PublicKeyV1;

#[derive(Debug, Clone)]
pub struct PublicKey(PublicKeyV1);

impl PartialEq for PublicKey {
    fn eq(&self, other: &Self) -> bool {
        self.0 == other.0
    }
}

impl Eq for PublicKey {}

impl std::hash::Hash for PublicKey {
    fn hash<H: std::hash::Hasher>(&self, state: &mut H) {
        self.0.clone().0.inner().inner().x.hash(state);
    }
}

impl From<PublicKeyV1> for PublicKey {
    fn from(value: PublicKeyV1) -> Self {
        PublicKey(value)
    }
}

impl From<PublicKey> for PublicKeyV1 {
    fn from(value: PublicKey) -> Self {
        value.0
    }
}

impl ExtendWithLedgerDiff for LedgerMock {
    fn extend_with_diff(self, _ledger_diff: LedgerDiff) -> Self {
        LedgerMock {}
    }

    fn from_diff(_ledger_diff: LedgerDiff) -> Self {
        LedgerMock {}
    }
}

#[derive(Default, Clone, Debug)]
pub struct LedgerMock {}

#[derive(Default, Clone, Debug)]
pub struct Ledger {
    accounts: HashMap<PublicKey, Account>,
}

impl Ledger {
    pub fn new() -> Self {
        Ledger {
            accounts: HashMap::new(),
        }
    }

    // should this be a mutable update or immutable?
    pub fn apply_diff(&mut self, diff: LedgerDiff) -> anyhow::Result<()> {
        diff.public_keys_seen.into_iter().for_each(|public_key| {
            if self.accounts.get(&public_key).is_none() {
                self.accounts
                    .insert(public_key.clone(), Account::empty(public_key.into()));
            }
        });

        let mut success = Ok(());
        diff.account_diffs.into_iter().for_each(|diff| {
            if let Some(account_before) = self.accounts.remove(&diff.public_key().into()) {
                let account_after = match &diff {
                    diff::account::AccountDiff::Payment(payment_diff) => {
                        match &payment_diff.update_type {
                            diff::account::UpdateType::Deposit => {
                                Account::from_deposit(account_before, payment_diff.amount)
                            }
                            diff::account::UpdateType::Deduction => {
                                Account::from_deduction(account_before, payment_diff.amount)
                            }
                        }
                    }
                    diff::account::AccountDiff::Delegation(_) => todo!(),
                };
                self.accounts
                    .insert(diff.public_key().into(), account_after);
            } else {
                success = Err(anyhow::Error::new(Error::default()));
            }
        });
        success
    }
}

pub trait ExtendWithLedgerDiff {
    fn extend_with_diff(self, ledger_diff: LedgerDiff) -> Self;
    fn from_diff(ledger_diff: LedgerDiff) -> Self;
}

impl ExtendWithLedgerDiff for Ledger {
    fn extend_with_diff(self, ledger_diff: LedgerDiff) -> Self {
        let mut ledger = self;
<<<<<<< HEAD
        ledger.apply_diff(ledger_diff);
=======
        ledger
            .apply_diff(ledger_diff)
            .expect("diff applied successfully");
>>>>>>> 3171db52
        ledger
    }

    fn from_diff(ledger_diff: LedgerDiff) -> Self {
        let mut ledger = Ledger::new();
<<<<<<< HEAD
        ledger.apply_diff(ledger_diff);
=======
        ledger
            .apply_diff(ledger_diff)
            .expect("diff applied successfully");
>>>>>>> 3171db52
        ledger
    }
}

impl ExtendWithLedgerDiff for LedgerDiff {
    fn extend_with_diff(self, ledger_diff: LedgerDiff) -> Self {
        let mut to_extend = self;
        to_extend.append(ledger_diff);
        to_extend
    }

    fn from_diff(ledger_diff: LedgerDiff) -> Self {
        ledger_diff
    }
}<|MERGE_RESOLUTION|>--- conflicted
+++ resolved
@@ -106,25 +106,17 @@
 impl ExtendWithLedgerDiff for Ledger {
     fn extend_with_diff(self, ledger_diff: LedgerDiff) -> Self {
         let mut ledger = self;
-<<<<<<< HEAD
-        ledger.apply_diff(ledger_diff);
-=======
         ledger
             .apply_diff(ledger_diff)
             .expect("diff applied successfully");
->>>>>>> 3171db52
         ledger
     }
 
     fn from_diff(ledger_diff: LedgerDiff) -> Self {
         let mut ledger = Ledger::new();
-<<<<<<< HEAD
-        ledger.apply_diff(ledger_diff);
-=======
         ledger
             .apply_diff(ledger_diff)
             .expect("diff applied successfully");
->>>>>>> 3171db52
         ledger
     }
 }
