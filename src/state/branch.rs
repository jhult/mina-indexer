--- conflicted
+++ resolved
@@ -454,150 +454,4 @@
         self.branches.write_formatted(&mut tree)?;
         write!(f, "{tree}")
     }
-<<<<<<< HEAD
-=======
-}
-
-// only display the underlying block
-impl<T> std::fmt::Debug for Leaf<T>
-where
-    T: std::fmt::Debug,
-{
-    fn fmt(&self, f: &mut std::fmt::Formatter<'_>) -> std::fmt::Result {
-        write!(f, "{:?}", self.block)
-    }
-}
-
-impl<T> PartialEq for Leaf<T>
-where
-    T: PartialEq,
-{
-    fn eq(&self, other: &Self) -> bool {
-        self.block == other.block && self.ledger == other.ledger
-    }
-}
-
-#[cfg(test)]
-mod leaf_ser_de_tests {
-    use std::path::Path;
-
-    use crate::{
-        block::{parse_file, Block},
-        state::ledger::{diff::LedgerDiff, Ledger},
-    };
-
-    use super::Leaf;
-    use serde_test::assert_tokens;
-
-    const PRECOMPUTED_BLOCK_PATH: &'static str =
-        "./tests/data/beautified_logs/mainnet-175222-3NKn7ZtT6Axw3hK3HpyUGRxmirkuUhtR4cYzWFk75NCgmjCcqPby.json";
-
-    #[tokio::test]
-    async fn test_ser_de_ledger() {
-        let precomputed_block = parse_file(Path::new(PRECOMPUTED_BLOCK_PATH)).await.unwrap();
-        let block = Block::from_precomputed(&precomputed_block, 0);
-        let ledger = Ledger::new();
-        let leaf = Leaf::new(block, ledger);
-
-        use serde_test::Token::*;
-        assert_tokens(
-            &leaf,
-            &[
-                Struct {
-                    name: "Leaf",
-                    len: 2,
-                },
-                Str("block"),
-                Struct {
-                    name: "Block",
-                    len: 5,
-                },
-                Str("parent_hash"),
-                NewtypeStruct { name: "BlockHash" },
-                Str("3NLxYEKMwRHaRaTmTEs48h2Ds1d45z5DrW3uLDtbMSQ4GCHt4zcc"),
-                Str("state_hash"),
-                NewtypeStruct { name: "BlockHash" },
-                Str("3NKn7ZtT6Axw3hK3HpyUGRxmirkuUhtR4cYzWFk75NCgmjCcqPby"),
-                Str("height"),
-                U32(0),
-                Str("blockchain_length"),
-                Some,
-                U32(175222),
-                Str("global_slot_since_genesis"),
-                U32(258335),
-                StructEnd,
-                Str("ledger"),
-                Struct {
-                    name: "Ledger",
-                    len: 1,
-                },
-                Str("accounts"),
-                Map {
-                    len: Option::Some(0),
-                },
-                MapEnd,
-                StructEnd,
-                StructEnd,
-            ],
-        )
-    }
-
-    #[tokio::test]
-    async fn test_ser_de_ledger_diff() {
-        let precomputed_block = parse_file(Path::new(PRECOMPUTED_BLOCK_PATH)).await.unwrap();
-        let block = Block::from_precomputed(&precomputed_block, 0);
-        let ledger = LedgerDiff {
-            public_keys_seen: Vec::new(),
-            account_diffs: Vec::new(),
-        };
-        let leaf = Leaf::new(block, ledger);
-
-        use serde_test::Token::*;
-        assert_tokens(
-            &leaf,
-            &[
-                Struct {
-                    name: "Leaf",
-                    len: 2,
-                },
-                Str("block"),
-                Struct {
-                    name: "Block",
-                    len: 5,
-                },
-                Str("parent_hash"),
-                NewtypeStruct { name: "BlockHash" },
-                Str("3NLxYEKMwRHaRaTmTEs48h2Ds1d45z5DrW3uLDtbMSQ4GCHt4zcc"),
-                Str("state_hash"),
-                NewtypeStruct { name: "BlockHash" },
-                Str("3NKn7ZtT6Axw3hK3HpyUGRxmirkuUhtR4cYzWFk75NCgmjCcqPby"),
-                Str("height"),
-                U32(0),
-                Str("blockchain_length"),
-                Some,
-                U32(175222),
-                Str("global_slot_since_genesis"),
-                U32(258335),
-                StructEnd,
-                Str("ledger"),
-                Struct {
-                    name: "LedgerDiff",
-                    len: 2,
-                },
-                Str("public_keys_seen"),
-                Seq {
-                    len: Option::Some(0),
-                },
-                SeqEnd,
-                Str("account_diffs"),
-                Seq {
-                    len: Option::Some(0),
-                },
-                SeqEnd,
-                StructEnd,
-                StructEnd,
-            ],
-        );
-    }
->>>>>>> f281191e
 }