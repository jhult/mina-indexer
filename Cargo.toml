--- conflicted
+++ resolved
@@ -63,11 +63,8 @@
 spmc = "0.3.0"
 bs58 = { version = "0.5.0", features = ["check"] }
 blake2 = "0.10.6"
-<<<<<<< HEAD
 async-ringbuf = "0.1.3"
-=======
 ctrlc = "3.4.0"
->>>>>>> c5590bde
 
 [dependencies.tokio]
 version = "1.25.0"
